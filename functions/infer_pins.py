import os
import json
import time
import random
import tempfile
from PIL import Image
from contextlib import contextmanager
from concurrent.futures import ThreadPoolExecutor
from typing import Optional
from logging_utils import log, log_found, log_progress

@contextmanager
def temporary_jpg_if_needed(image_path):
    """Creates temporary JPG version if image is TIFF."""
    if image_path.lower().endswith(('.jpg', '.jpeg', '.png')):
        yield image_path
    else:  # Handle TIFFs
        temp_dir = os.path.dirname(image_path)  # Use the same directory as the original file
        with tempfile.NamedTemporaryFile(suffix='.jpg', dir=temp_dir, delete=False) as tmp:
            temp_file_path = tmp.name
        try:
            with Image.open(image_path) as img:
                if img.mode in ('RGBA', 'LA') or (img.mode == 'P' and 'transparency' in img.info):
                    img = img.convert('RGB')
                img.save(temp_file_path, 'JPEG', quality=95)
            yield temp_file_path
        finally:
            if os.path.exists(temp_file_path):
                os.remove(temp_file_path)

def retry_with_backoff(func, max_retries=3, base_delay=2, max_delay=60):
    """
    Retry function with exponential backoff for server errors.
    
    Args:
        func: Function to retry
        max_retries: Maximum number of retry attempts
        base_delay: Base delay in seconds
        max_delay: Maximum delay in seconds
    """
    for attempt in range(max_retries + 1):  # +1 to include the initial attempt
        try:
            return func()
        except Exception as e:
            error_str = str(e).lower()
            
            # Check if it's a server error we should retry
            is_server_error = (
                '500' in error_str or 
                'internal server error' in error_str or
                'server error' in error_str or
                'timeout' in error_str or
                'connection' in error_str
            )
            
            if is_server_error and attempt < max_retries:
                # Calculate delay with exponential backoff and jitter
                delay = min(base_delay * (2 ** attempt) + random.uniform(0, 1), max_delay)
                log(f"Server error (attempt {attempt + 1}/{max_retries + 1}), retrying in {delay:.1f}s...")
                time.sleep(delay)
            else:
                # Re-raise the exception if it's not retryable or we've exhausted retries
                raise
    
    # This shouldn't be reached, but just in case
    raise Exception(f"Failed after {max_retries + 1} attempts")

def process_image(args):
    """Process a single image to detect pins."""
    # Updated args to include model creation parameters instead of model instance
    workspace_instance, model_endpoint, version, input_dir, output_dir, root, file, confidence, current, total = args
    
<<<<<<< HEAD
=======
    # Create model instance per thread - this is the key fix!
    project = workspace_instance.project(model_endpoint)
    model = project.version(version).model
    
>>>>>>> 85fc1224
    # Create output structure that mirrors input
    relative_path = os.path.relpath(root, input_dir)
    if relative_path == '.':
        # Files are in the root of input_dir - put outputs in root of output_dir
        output_subfolder = output_dir
    else:
        # Files are in subdirectories - mirror the structure
        output_subfolder = os.path.join(output_dir, relative_path)
    
    os.makedirs(output_subfolder, exist_ok=True)
    
    # Define the JSON filename and path
    json_filename = file.rsplit('.', 1)[0] + '.json'
    json_path = os.path.join(output_subfolder, json_filename)
    
    # Skip if already processed
    if os.path.exists(json_path):
        log_progress("outline_pins", current, total, f"Skipped (already exists)")
        return False
        
    file_path = os.path.join(root, file)
    
    try:
        def run_inference():
            # Handle temporary conversion for TIFFs if needed
            with temporary_jpg_if_needed(file_path) as inference_path:
                # Run inference
                return model.predict(inference_path, confidence=confidence).json()
        
        # Use retry logic for the inference call
        prediction = retry_with_backoff(run_inference, max_retries=3, base_delay=2)
        
        # Save predictions to a JSON file
        with open(json_path, 'w') as json_file:
            json.dump(prediction, json_file)
            
        # Count pins found
        pin_count = len(prediction.get('predictions', []))
        log_progress("outline_pins", current, total, f"Found {pin_count} pins")
        return True
        
    except Exception as e:
        log(f"Error processing {file}: {e}")
        return False

def infer_pins(
    input_dir, 
    output_dir, 
    csv_path, 
    rf_instance, 
    workspace_instance, 
    model_endpoint, 
    version, 
    confidence=50,
    sequential=False,
    max_workers=None
):
    """
    Detect pins in specimen images using the Roboflow model.
    Supports both tray-based and specimen-only directory structures.
    
    Args:
        input_dir: Directory containing masked specimen images
        output_dir: Directory to save prediction coordinates
        csv_path: Path to measurements CSV (not used in this simplified version)
        rf_instance: Roboflow instance
        workspace_instance: Workspace instance from Roboflow
        model_endpoint: Name of the model
        version: Version number of the model
        confidence: Confidence threshold (0-100)
        sequential: Whether to process sequentially to save memory
        max_workers: Maximum number of concurrent workers (None = auto)
    """
    # Don't initialize model here anymore - let each thread create its own
    log(f"Using model: {model_endpoint} v{version} (confidence: {confidence})")
    
    # Find all masked specimen images
    image_files = []
    valid_extensions = ('.tif', '.tiff', '.png', '.jpg', '.jpeg')
    
    for root, _, files in os.walk(input_dir):
        for file in files:
            # Check for valid extensions and '_masked' in the filename
            if not file.lower().endswith(valid_extensions) or '_masked' not in file:
                continue
            
            image_files.append((root, file))
    
    if not image_files:
        log("No masked specimen images found to process")
        return
        
    log_found("masked specimens", len(image_files))
    
    # Prepare tasks with model creation parameters instead of model instance
    tasks = [(workspace_instance, model_endpoint, version, input_dir, output_dir, root, file, confidence, i+1, len(image_files)) 
             for i, (root, file) in enumerate(image_files)]
    
    # Counters for tracking results
    processed = 0
    skipped = 0
    errors = 0
    
    # Process images based on memory settings
    if sequential:
        log("Processing images sequentially")
        for task in tasks:
            try:
                result = process_image(task)
                if result:
                    processed += 1
                else:
                    skipped += 1
            except Exception as e:
                log(f"Error in task: {e}")
                errors += 1
    else:
        # Determine number of workers
        workers = max_workers if max_workers is not None else min(8, os.cpu_count())  # Reduced from 32
        log(f"Processing images in parallel with {workers} workers")
        
        # Use ThreadPoolExecutor for I/O bound tasks
        with ThreadPoolExecutor(max_workers=workers) as executor:
<<<<<<< HEAD
            results = list(executor.map(process_image, tasks))
            processed = sum(1 for r in results if r)
            skipped = len(tasks) - processed - errors
=======
            try:
                results = list(executor.map(process_image, tasks))
                processed = sum(1 for r in results if r)
                skipped = len(tasks) - processed - errors
            except Exception as e:
                log(f"Error in parallel processing: {e}")
                errors += 1
>>>>>>> 85fc1224
<|MERGE_RESOLUTION|>--- conflicted
+++ resolved
@@ -69,14 +69,9 @@
     """Process a single image to detect pins."""
     # Updated args to include model creation parameters instead of model instance
     workspace_instance, model_endpoint, version, input_dir, output_dir, root, file, confidence, current, total = args
-    
-<<<<<<< HEAD
-=======
-    # Create model instance per thread - this is the key fix!
     project = workspace_instance.project(model_endpoint)
     model = project.version(version).model
     
->>>>>>> 85fc1224
     # Create output structure that mirrors input
     relative_path = os.path.relpath(root, input_dir)
     if relative_path == '.':
@@ -200,16 +195,10 @@
         
         # Use ThreadPoolExecutor for I/O bound tasks
         with ThreadPoolExecutor(max_workers=workers) as executor:
-<<<<<<< HEAD
-            results = list(executor.map(process_image, tasks))
-            processed = sum(1 for r in results if r)
-            skipped = len(tasks) - processed - errors
-=======
             try:
                 results = list(executor.map(process_image, tasks))
                 processed = sum(1 for r in results if r)
                 skipped = len(tasks) - processed - errors
             except Exception as e:
                 log(f"Error in parallel processing: {e}")
-                errors += 1
->>>>>>> 85fc1224
+                errors += 1