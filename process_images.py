--- conflicted
+++ resolved
@@ -693,11 +693,6 @@
     
     config = DrawerDissectConfig()
     
-<<<<<<< HEAD
-    from functions.drawer_management import get_drawers_to_process, validate_drawer_structure, is_specimen_only_drawer
-    
-=======
->>>>>>> 85fc1224
     all_steps = [
         'resize_drawers', 'find_trays', 'crop_trays',
         'resize_trays', 'find_traylabels', 'crop_labels', 'find_specimens',
